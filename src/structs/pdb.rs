--- conflicted
+++ resolved
@@ -219,7 +219,10 @@
 
     /// Get the amount of Chains making up this PDB in parallel. Including all models.
     pub fn par_total_chain_count(&self) -> usize {
-        self.models.par_iter().map(|model| model.chain_count()).sum()
+        self.models
+            .par_iter()
+            .map(|model| model.chain_count())
+            .sum()
     }
 
     /// Get the amount of Residues making up this PDB. Including all models.
@@ -231,7 +234,10 @@
 
     /// Get the amount of Residues making up this PDB in parallel. Including all models.
     pub fn par_total_residue_count(&self) -> usize {
-        self.models.par_iter().map(|model| model.par_residue_count()).sum()
+        self.models
+            .par_iter()
+            .map(|model| model.par_residue_count())
+            .sum()
     }
 
     /// Get the amount of Conformer making up this PDB. Including all models.
@@ -243,7 +249,10 @@
 
     /// Get the amount of Conformer making up this PDB in parallel. Including all models.
     pub fn par_total_conformer_count(&self) -> usize {
-        self.models.par_iter().map(|model| model.par_conformer_count()).sum()
+        self.models
+            .par_iter()
+            .map(|model| model.par_conformer_count())
+            .sum()
     }
 
     /// Get the amount of Atoms making up this PDB. Including all models.
@@ -255,7 +264,10 @@
 
     /// Get the amount of Atoms making up this PDB in parallel. Including all models.
     pub fn par_total_atom_count(&self) -> usize {
-        self.models.par_iter().map(|model| model.par_atom_count()).sum()
+        self.models
+            .par_iter()
+            .map(|model| model.par_atom_count())
+            .sum()
     }
 
     /// Get a specific Model from list of Models making up this PDB.
@@ -408,113 +420,89 @@
     /// Get the list of Chains making up this PDB.
     /// Double ended so iterating from the end is just as fast as from the start.
     pub fn chains(&self) -> impl DoubleEndedIterator<Item = &Chain> + '_ {
-<<<<<<< HEAD
-        self.models().flat_map(|m| m.chains())
-=======
         self.models().flat_map(|a| a.chains())
     }
 
     /// Get the list of Chains making up this PDB in parallel.
     pub fn par_chains(&self) -> impl ParallelIterator<Item = &Chain> + '_ {
         self.par_models().flat_map(|a| a.par_chains())
->>>>>>> e5137c02
     }
 
     /// Get the list of Chains as mutable references making up this PDB.
     /// Double ended so iterating from the end is just as fast as from the start.
     pub fn chains_mut(&mut self) -> impl DoubleEndedIterator<Item = &mut Chain> + '_ {
-<<<<<<< HEAD
-        self.models_mut().flat_map(|m| m.chains_mut())
-=======
         self.models_mut().flat_map(|a| a.chains_mut())
     }
 
     /// Get the list of Chains as mutable references making up this PDB in parallel.
     pub fn par_chains_mut(&mut self) -> impl ParallelIterator<Item = &mut Chain> + '_ {
         self.par_models_mut().flat_map(|a| a.par_chains_mut())
->>>>>>> e5137c02
     }
 
     /// Get the list of Residues making up this PDB.
     /// Double ended so iterating from the end is just as fast as from the start.
     pub fn residues(&self) -> impl DoubleEndedIterator<Item = &Residue> + '_ {
-<<<<<<< HEAD
-        self.models().flat_map(|m| m.residues())
-=======
         self.models().flat_map(|a| a.residues())
     }
 
     /// Get the list of Residues making up this PDB in parallel.
     pub fn par_residues(&self) -> impl ParallelIterator<Item = &Residue> + '_ {
         self.par_models().flat_map(|a| a.par_residues())
->>>>>>> e5137c02
     }
 
     /// Get the list of Residue as mutable references making up this PDB.
     /// Double ended so iterating from the end is just as fast as from the start.
     pub fn residues_mut(&mut self) -> impl DoubleEndedIterator<Item = &mut Residue> + '_ {
-<<<<<<< HEAD
-        self.models_mut().flat_map(|m| m.residues_mut())
-=======
         self.models_mut().flat_map(|a| a.residues_mut())
     }
 
     /// Get the list of Residue as mutable references making up this PDB in parallel.
     pub fn par_residues_mut(&mut self) -> impl ParallelIterator<Item = &mut Residue> + '_ {
         self.par_models_mut().flat_map(|a| a.par_residues_mut())
->>>>>>> e5137c02
     }
 
     /// Get the list of Conformers making up this PDB.
     /// Double ended so iterating from the end is just as fast as from the start.
     pub fn conformers(&self) -> impl DoubleEndedIterator<Item = &Conformer> + '_ {
-<<<<<<< HEAD
-        self.models().flat_map(|m| m.conformers())
-=======
         self.models().flat_map(|a| a.conformers())
     }
 
     /// Get the list of Conformers making up this PDB in parallel.
     pub fn par_conformers(&self) -> impl ParallelIterator<Item = &Conformer> + '_ {
         self.par_models().flat_map(|a| a.par_conformers())
->>>>>>> e5137c02
     }
 
     /// Get the list of Conformers as mutable references making up this PDB.
     /// Double ended so iterating from the end is just as fast as from the start.
     pub fn conformers_mut(&mut self) -> impl DoubleEndedIterator<Item = &mut Conformer> + '_ {
-<<<<<<< HEAD
-        self.models_mut().flat_map(|m| m.conformers_mut())
-=======
         self.models_mut().flat_map(|a| a.conformers_mut())
     }
 
     /// Get the list of Conformers as mutable references making up this PDB in parallel.
     pub fn par_conformers_mut(&mut self) -> impl ParallelIterator<Item = &mut Conformer> + '_ {
         self.par_models_mut().flat_map(|a| a.par_conformers_mut())
->>>>>>> e5137c02
     }
 
     /// Get the list of Atom making up this PDB.
     /// Double ended so iterating from the end is just as fast as from the start.
     pub fn atoms(&self) -> impl DoubleEndedIterator<Item = &Atom> + '_ {
-<<<<<<< HEAD
-        self.models().flat_map(|m| m.atoms())
-=======
         self.models().flat_map(|a| a.atoms())
     }
 
     /// Get the list of Atom making up this PDB in parallel.
     pub fn par_atoms(&self) -> impl ParallelIterator<Item = &Atom> + '_ {
         self.par_models().flat_map(|a| a.par_atoms())
->>>>>>> e5137c02
     }
 
     /// Get the list of Atom as mutable references making up this PDB.
     /// Double ended so iterating from the end is just as fast as from the start.
     pub fn atoms_mut(&mut self) -> impl DoubleEndedIterator<Item = &mut Atom> + '_ {
-<<<<<<< HEAD
-        self.models_mut().flat_map(|m| m.atoms_mut())
+        self.models_mut().flat_map(|a| a.atoms_mut())
+    }
+
+    /// Get the list of Atom as mutable references making up this PDB in parallel.
+    pub fn par_atoms_mut(&mut self) -> impl ParallelIterator<Item = &mut Atom> + '_ {
+        self.par_models_mut().flat_map(|a| a.par_atoms_mut())
     }
 
     /// Get the list of Atoms with their hierarchies making up this PDB, including all models.
@@ -523,14 +511,14 @@
         &'a self,
     ) -> impl DoubleEndedIterator<Item = AtomWithHierarchy<'a>> + '_ {
         self.models().flat_map(|m| m.atoms_with_hierarchy())
-=======
-        self.models_mut().flat_map(|a| a.atoms_mut())
-    }
-
-    /// Get the list of Atom as mutable references making up this PDB in parallel.
-    pub fn par_atoms_mut(&mut self) -> impl ParallelIterator<Item = &mut Atom> + '_ {
-        self.par_models_mut().flat_map(|a| a.par_atoms_mut())
->>>>>>> e5137c02
+    }
+
+    /// Get the list of Atoms with their hierarchies making up this PDB, including all models.
+    /// Double ended so iterating from the end is just as fast as from the start.
+    pub fn par_atoms_with_hierarchy(
+        &'a self,
+    ) -> impl ParallelIterator<Item = AtomWithHierarchy<'a>> + '_ {
+        self.par_models().flat_map(|m| m.par_atoms_with_hierarchy())
     }
 
     /// Remove all Atoms matching the given predicate. The predicate will be run on all Atoms.
@@ -701,7 +689,8 @@
     /// Apply a transformation to the position of all atoms making up this PDB, the new position is immediately set.
     /// Done in parallel.
     pub fn par_apply_transformation(&mut self, transformation: &TransformationMatrix) {
-        self.par_atoms_mut().for_each(|atom| atom.apply_transformation(transformation))
+        self.par_atoms_mut()
+            .for_each(|atom| atom.apply_transformation(transformation))
     }
 
     /// Joins two PDBs. If one has multiple models it extends the models of this PDB with the models of the other PDB. If this PDB does
@@ -757,8 +746,10 @@
         self.par_sort();
         self.par_models_mut().for_each(|model| model.par_sort());
         self.par_chains_mut().for_each(|chain| chain.par_sort());
-        self.par_residues_mut().for_each(|residue| residue.par_sort());
-        self.par_conformers_mut().for_each(|conformer| conformer.par_sort());
+        self.par_residues_mut()
+            .for_each(|residue| residue.par_sort());
+        self.par_conformers_mut()
+            .for_each(|conformer| conformer.par_sort());
     }
 
     /// Create an R star tree which can be used for fast lookup of
@@ -774,11 +765,6 @@
         rstar::RTree::bulk_load(self.atoms().collect::<Vec<&Atom>>())
     }
 
-    /// Create an R star tree from parallel Iterator over atoms.
-    pub fn par_create_rtree(&self) -> rstar::RTree<&Atom> {
-        rstar::RTree::bulk_load(self.par_atoms().collect::<Vec<&Atom>>())
-    }
-
     /// Create an R star tree which can be used for fast lookup of
     /// spatial close atoms. See the crate rstar for documentation
     /// on how to use the tree. (https://crates.io/crates/rstar)
@@ -790,17 +776,6 @@
     #[cfg(feature = "rstar")]
     pub fn create_atom_with_hierarchy_rtree(&'a self) -> rstar::RTree<AtomWithHierarchy<'a>> {
         rstar::RTree::bulk_load(self.atoms_with_hierarchy().collect())
-    }
-
-    /// Create an R star Tree from parallel Iterator over full hierarchy struct.
-    pub fn par_create_full_hierarchy_rtree(&'a self) -> Option<rstar::RTree<FullHierarchy<'a>>> {
-        if let Some(model) = self.models().next() {
-            Some(rstar::RTree::bulk_load(
-                model.par_atoms_full_hierarchy().collect(),
-            ))
-        } else {
-            None
-        }
     }
 }
 
