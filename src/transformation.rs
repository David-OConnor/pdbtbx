--- conflicted
+++ resolved
@@ -29,13 +29,8 @@
     }
 
     /// Create a matrix with the given matrix
-<<<<<<< HEAD
     pub fn from_matrix(matrix: [[f64; 4]; 3]) -> Self {
         TransformationMatrix { matrix: matrix }
-=======
-    pub fn from_matrix(matrix: [[f64; 4]; 4]) -> Self {
-        TransformationMatrix { matrix }
->>>>>>> 996a9973
     }
 
     /// Create a matrix defining a rotation around the X axis
